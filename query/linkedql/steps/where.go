--- conflicted
+++ resolved
@@ -15,13 +15,8 @@
 
 // Where corresponds to .where().
 type Where struct {
-<<<<<<< HEAD
-	From  linkedql.PathStep   `json:"from" minCardinality:"0"`
-	Steps []linkedql.PathStep `json:"steps"`
-=======
-	From      linkedql.PathStep `json:"from"`
+	From      linkedql.PathStep `json:"from" minCardinality:"0"`
 	Condition linkedql.PathStep `json:"condition"`
->>>>>>> 00a8fcf8
 }
 
 // Description implements Step.
