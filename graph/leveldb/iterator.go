--- conflicted
+++ resolved
@@ -43,13 +43,8 @@
 	result         graph.Value
 }
 
-<<<<<<< HEAD
 func NewIterator(prefix string, d quad.Direction, value graph.Value, qs *TripleStore) graph.Iterator {
-	vb := value.([]byte)
-=======
-func NewIterator(prefix string, d quad.Direction, value graph.Value, qs *TripleStore) *Iterator {
 	vb := value.(Token)
->>>>>>> 408103b4
 	p := make([]byte, 0, 2+qs.hasher.Size())
 	p = append(p, []byte(prefix)...)
 	p = append(p, []byte(vb[1:])...)
@@ -112,13 +107,8 @@
 }
 
 func (it *Iterator) Clone() graph.Iterator {
-<<<<<<< HEAD
-	out := NewIterator(it.originalPrefix, it.dir, it.checkId, it.qs)
+	out := NewIterator(it.originalPrefix, it.dir, Token(it.checkId), it.qs)
 	out.Tagger().CopyFrom(it)
-=======
-	out := NewIterator(it.originalPrefix, it.dir, Token(it.checkId), it.qs)
-	out.tags.CopyFrom(it)
->>>>>>> 408103b4
 	return out
 }
 
@@ -242,7 +232,6 @@
 		return false
 	}
 	offset := PositionOf(val[0:2], it.dir, it.qs)
-<<<<<<< HEAD
 	if bytes.HasPrefix(val[offset:], it.checkId[1:]) {
 		// You may ask, why don't we check to see if it's a valid (not deleted) triple
 		// again?
@@ -254,18 +243,6 @@
 		// efficient to change the interface of the graph.Value for LevelDB to a
 		// struct with a flag for isValid, to save another random read.
 		return true
-=======
-	if offset != -1 {
-		if bytes.HasPrefix(val[offset:], it.checkId[1:]) {
-			return true
-		}
-	} else {
-		nameForDir := it.qs.Quad(v).Get(it.dir)
-		hashForDir := it.qs.ValueOf(nameForDir).(Token)
-		if bytes.Equal(hashForDir, it.checkId) {
-			return true
-		}
->>>>>>> 408103b4
 	}
 	return false
 }
@@ -283,11 +260,7 @@
 		it.tags.Tags(),
 		it.dir,
 		size,
-<<<<<<< HEAD
-		it.qs.NameOf(it.checkId),
-=======
 		it.qs.NameOf(Token(it.checkId)),
->>>>>>> 408103b4
 	)
 }
 
